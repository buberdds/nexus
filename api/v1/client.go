--- conflicted
+++ resolved
@@ -615,47 +615,7 @@
 	if !ok {
 		return nil, common.ErrBadChainID
 	}
-<<<<<<< HEAD
-	qf := NewQueryFactory(cid)
-=======
-
-	qb := NewQueryBuilder(fmt.Sprintf(`
-			SELECT address, nonce, general_balance, escrow_balance_active, escrow_balance_debonding,
-				(
-					SELECT COALESCE(ROUND(SUM(shares * escrow_balance_active / escrow_total_shares_active)), 0) AS delegations_balance
-					FROM %s.delegations
-					JOIN %s.accounts ON %s.accounts.address = %s.delegations.delegatee
-					WHERE delegator = $1::text
-				) AS delegations_balance,
-				(
-					SELECT COALESCE(ROUND(SUM(shares * escrow_balance_debonding / escrow_total_shares_debonding)), 0) AS debonding_delegations_balance
-					FROM %s.debonding_delegations
-					JOIN %s.accounts ON %s.accounts.address = %s.debonding_delegations.delegatee
-					WHERE delegator = $1::text
-				) AS debonding_delegations_balance
-				FROM %s.accounts`,
-		chainID, chainID, chainID, chainID, chainID, chainID, chainID, chainID, chainID), c.db)
-
-	params := r.URL.Query()
-	if v := params.Get("height"); v != "" {
-		if h, err := strconv.ParseInt(v, 10, 64); err != nil {
-			if err := qb.AddTimestamp(ctx, h); err != nil {
-				c.logger.Info("timestamp add failed",
-					"request_id", ctx.Value(RequestIDContextKey),
-					"err", err.Error(),
-				)
-				return nil, common.ErrBadRequest
-			}
-		}
-	}
-	if err := qb.AddFilters(ctx, []string{"address = $1::text"}); err != nil {
-		c.logger.Info("query failed",
-			"request_id", ctx.Value(RequestIDContextKey),
-			"err", err.Error(),
-		)
-		return nil, common.ErrBadRequest
-	}
->>>>>>> 7beebb51
+	qf := NewQueryFactory(cid)
 
 	a := Account{
 		Allowances: []Allowance{},
